# Changelog
All notable changes to this project will be documented in this file. For help with updating to new
PyO3 versions, please see the [migration guide](https://pyo3.rs/master/migration.html).

The format is based on [Keep a Changelog](http://keepachangelog.com/en/1.0.0/)
and this project adheres to [Semantic Versioning](http://semver.org/spec/v2.0.0.html).

## [Unreleased]
### Added
- Add conversions between `OsStr`/`OsString`/`Path`/`PathBuf` and Python strings. [#1379](https://github.com/PyO3/pyo3/pull/1379)
- Add FFI definition `PyCFunction_CheckExact` for Python 3.9 and later. [#1425](https://github.com/PyO3/pyo3/pull/1425)
- Add FFI definition `Py_IS_TYPE`. [#1429](https://github.com/PyO3/pyo3/pull/1429)

### Changed
- Change `PyTimeAcces::get_fold()` to return a `bool` instead of a `u8`. [#1397](https://github.com/PyO3/pyo3/pull/1397)
- Deprecate FFI definition `PyCFunction_Call` for Python 3.9 and later. [#1425](https://github.com/PyO3/pyo3/pull/1425)
- Deprecate FFI definitions `PyModule_GetFilename`. [#1425](https://github.com/PyO3/pyo3/pull/1425)
- Deprecate FFI definitions `PyObject_Check`, `PySuper_Check`, `FreeFunc`. [#1429](https://github.com/PyO3/pyo3/pull/1429)

### Removed
- Remove deprecated exception names `BaseException` etc. [#1426](https://github.com/PyO3/pyo3/pull/1426)
- Remove deprecated ffi definitions `PyGetSetDef_INIT`, `PyGetSetDef_DICT`, `PyCoro_Check`, `PyCoroWrapper_Check`, and `PyAsyncGen_Check`. [#1426](https://github.com/PyO3/pyo3/pull/1426)
- Remove deprecated redundant methods `Python::is_instance`, `Python::is_subclass`, `Python::release`, `Python::xdecref`, and `Py::from_owned_ptr_or_panic`. [#1426](https://github.com/PyO3/pyo3/pull/1426)
- Remove ffi definition ``PyMethodDef_INIT`. [#1426](https://github.com/PyO3/pyo3/pull/1426)
- Remove FFI definition `PyTypeObject_INIT`. [#1429](https://github.com/PyO3/pyo3/pull/1429)

### Fixed
- Remove FFI definition `PyCFunction_ClearFreeList` for Python 3.9 and later. [#1425](https://github.com/PyO3/pyo3/pull/1425)
<<<<<<< HEAD
- Fix FFI definition `_PyEval_RequestCodeExtraIndex` which took an argument of the wrong type. [#1429](https://github.com/PyO3/pyo3/pull/1429)
=======
- `PYO3_CROSS_LIB_DIR` enviroment variable no long required when compiling for x86-64 Python from macOS arm64 and reverse. [#1428](https://github.com/PyO3/pyo3/pull/1428)
>>>>>>> 7fa3b36e

## [0.13.2] - 2021-02-12
### Packaging
- Lower minimum supported Rust version to 1.41. [#1421](https://github.com/PyO3/pyo3/pull/1421)

### Added
- Add unsafe API `with_embedded_python_interpreter` to  initalize a Python interpreter, execute a closure, and finalize the interpreter. [#1355](https://github.com/PyO3/pyo3/pull/1355)
- Add `serde` feature which provides implementations of `Serialize` and `Deserialize` for `Py<T>`. [#1366](https://github.com/PyO3/pyo3/pull/1366)
- Add FFI definition `_PyCFunctionFastWithKeywords` on Python 3.7 and up. [#1384](https://github.com/PyO3/pyo3/pull/1384)
- Add `PyDateTime::new_with_fold()` method. [#1398](https://github.com/PyO3/pyo3/pull/1398)

### Changed
- `prepare_freethreaded_python` will no longer register an `atexit` handler to call `Py_Finalize`. This resolves a number of issues with incompatible C extensions causing crashes at finalization. [#1355](https://github.com/PyO3/pyo3/pull/1355)
- Mark `PyLayout::py_init`, `PyClassDict::clear_dict`, and `opt_to_pyobj` safe, as they do not perform any unsafe operations. [#1404](https://github.com/PyO3/pyo3/pull/1404)

### Fixed
- Fix support for using `r#raw_idents` as argument names in pyfunctions. [#1383](https://github.com/PyO3/pyo3/pull/1383)
- Fix typo in FFI definition for `PyFunction_GetCode` (was incorrectly `PyFunction_Code`). [#1387](https://github.com/PyO3/pyo3/pull/1387)
- Fix FFI definitions `PyMarshal_WriteObjectToString` and `PyMarshal_ReadObjectFromString` as available in limited API. [#1387](https://github.com/PyO3/pyo3/pull/1387)
- Fix FFI definitions `PyListObject` and those from `funcobject.h` as requiring non-limited API. [#1387](https://github.com/PyO3/pyo3/pull/1387)
- Fix unqualified `Result` usage in `pyobject_native_type_base`. [#1402](https://github.com/PyO3/pyo3/pull/1402)
- Fix build on systems where the default Python encoding is not UTF-8. [#1405](https://github.com/PyO3/pyo3/pull/1405)
- Fix build on mingw / MSYS2. [#1423](https://github.com/PyO3/pyo3/pull/1423)

## [0.13.1] - 2021-01-10
### Added
- Add support for `#[pyclass(dict)]` and `#[pyclass(weakref)]` with the `abi3` feature on Python 3.9 and up. [#1342](https://github.com/PyO3/pyo3/pull/1342)
- Add FFI definitions `PyOS_BeforeFork`, `PyOS_AfterFork_Parent`, `PyOS_AfterFork_Child` for Python 3.7 and up. [#1348](https://github.com/PyO3/pyo3/pull/1348)
- Add an `auto-initialize` feature to control whether PyO3 should automatically initialize an embedded Python interpreter. For compatibility this feature is enabled by default in PyO3 0.13.1, but is planned to become opt-in from PyO3 0.14.0. [#1347](https://github.com/PyO3/pyo3/pull/1347)
- Add support for cross-compiling to Windows without needing `PYO3_CROSS_INCLUDE_DIR`. [#1350](https://github.com/PyO3/pyo3/pull/1350)

### Deprecated
- Deprecate FFI definitions `PyEval_CallObjectWithKeywords`, `PyEval_CallObject`, `PyEval_CallFunction`, `PyEval_CallMethod` when building for Python 3.9. [#1338](https://github.com/PyO3/pyo3/pull/1338)
- Deprecate FFI definitions `PyGetSetDef_DICT` and `PyGetSetDef_INIT` which have never been in the Python API. [#1341](https://github.com/PyO3/pyo3/pull/1341)
- Deprecate FFI definitions `PyGen_NeedsFinalizing`, `PyImport_Cleanup` (removed in 3.9), and `PyOS_InitInterrupts` (3.10). [#1348](https://github.com/PyO3/pyo3/pull/1348)
- Deprecate FFI definition `PyOS_AfterFork` for Python 3.7 and up. [#1348](https://github.com/PyO3/pyo3/pull/1348)
- Deprecate FFI definitions `PyCoro_Check`, `PyAsyncGen_Check`, and `PyCoroWrapper_Check`, which have never been in the Python API (for the first two, it is possible to use `PyCoro_CheckExact` and `PyAsyncGen_CheckExact` instead; these are the actual functions provided by the Python API). [#1348](https://github.com/PyO3/pyo3/pull/1348)
- Deprecate FFI definitions for `PyUnicode_FromUnicode`, `PyUnicode_AsUnicode` and `PyUnicode_AsUnicodeAndSize`, which will be removed from 3.12 and up due to [PEP 613](https://www.python.org/dev/peps/pep-0623/). [#1370](https://github.com/PyO3/pyo3/pull/1370)

### Removed
- Remove FFI definition `PyFrame_ClearFreeList` when building for Python 3.9. [#1341](https://github.com/PyO3/pyo3/pull/1341)
- Remove FFI definition `_PyDict_Contains` when building for Python 3.10. [#1341](https://github.com/PyO3/pyo3/pull/1341)
- Remove FFI definitions `PyGen_NeedsFinalizing` and `PyImport_Cleanup` (for 3.9 and up), and `PyOS_InitInterrupts` (3.10). [#1348](https://github.com/PyO3/pyo3/pull/1348)

### Fixed
- Stop including `Py_TRACE_REFS` config setting automatically if `Py_DEBUG` is set on Python 3.8 and up. [#1334](https://github.com/PyO3/pyo3/pull/1334)
- Remove `#[deny(warnings)]` attribute (and instead refuse warnings only in CI). [#1340](https://github.com/PyO3/pyo3/pull/1340)
- Fix deprecation warning for missing `__module__` with `#[pyclass]`. [#1343](https://github.com/PyO3/pyo3/pull/1343)
- Correct return type of `PyFrozenSet::empty` to `&PyFrozenSet` (was incorrectly `&PySet`). [#1351](https://github.com/PyO3/pyo3/pull/1351)
- Fix missing `Py_INCREF` on heap type objects on Python versions before 3.8. [#1365](https://github.com/PyO3/pyo3/pull/1365)

## [0.13.0] - 2020-12-22
### Packaging
- Drop support for Python 3.5 (as it is now end-of-life). [#1250](https://github.com/PyO3/pyo3/pull/1250)
- Bump minimum supported Rust version to 1.45. [#1272](https://github.com/PyO3/pyo3/pull/1272)
- Bump indoc dependency to 1.0. [#1272](https://github.com/PyO3/pyo3/pull/1272)
- Bump paste dependency to 1.0. [#1272](https://github.com/PyO3/pyo3/pull/1272)
- Rename internal crates `pyo3cls` and `pyo3-derive-backend` to `pyo3-macros` and `pyo3-macros-backend` respectively. [#1317](https://github.com/PyO3/pyo3/pull/1317)

### Added
- Add support for building for CPython limited API. Opting-in to the limited API enables a single extension wheel built with PyO3 to be installable on multiple Python versions. This required a few minor changes to runtime behaviour of of PyO3 `#[pyclass]` types. See the migration guide for full details. [#1152](https://github.com/PyO3/pyo3/pull/1152)
  - Add feature flags `abi3-py36`, `abi3-py37`, `abi3-py38` etc. to set the minimum Python version when using the limited API. [#1263](https://github.com/PyO3/pyo3/pull/1263)
- Add argument names to `TypeError` messages generated by pymethod wrappers. [#1212](https://github.com/PyO3/pyo3/pull/1212)
- Add FFI definitions for PEP 587 "Python Initialization Configuration". [#1247](https://github.com/PyO3/pyo3/pull/1247)
- Add FFI definitions for `PyEval_SetProfile` and `PyEval_SetTrace`. [#1255](https://github.com/PyO3/pyo3/pull/1255)
- Add FFI definitions for context.h functions (`PyContext_New`, etc). [#1259](https://github.com/PyO3/pyo3/pull/1259)
- Add `PyAny::is_instance()` method. [#1276](https://github.com/PyO3/pyo3/pull/1276)
- Add support for conversion between `char` and `PyString`. [#1282](https://github.com/PyO3/pyo3/pull/1282)
- Add FFI definitions for `PyBuffer_SizeFromFormat`, `PyObject_LengthHint`, `PyObject_CallNoArgs`, `PyObject_CallOneArg`, `PyObject_CallMethodNoArgs`, `PyObject_CallMethodOneArg`, `PyObject_VectorcallDict`, and `PyObject_VectorcallMethod`. [#1287](https://github.com/PyO3/pyo3/pull/1287)
- Add conversions between `u128`/`i128` and `PyLong` for PyPy. [#1310](https://github.com/PyO3/pyo3/pull/1310)
- Add `Python::version()` and `Python::version_info()` to get the running interpreter version. [#1322](https://github.com/PyO3/pyo3/pull/1322)

### Changed
- Change return type of `PyType::name()` from `Cow<str>` to `PyResult<&str>`. [#1152](https://github.com/PyO3/pyo3/pull/1152)
- `#[pyclass(subclass)]` is now required for subclassing from Rust (was previously just required for subclassing from Python). [#1152](https://github.com/PyO3/pyo3/pull/1152)
- Change `PyIterator` to be consistent with other native types: it is now used as `&PyIterator` instead of `PyIterator<'a>`. [#1176](https://github.com/PyO3/pyo3/pull/1176)
- Change formatting of `PyDowncastError` messages to be closer to Python's builtin error messages. [#1212](https://github.com/PyO3/pyo3/pull/1212)
- Change `Debug` and `Display` impls for `PyException` to be consistent with `PyAny`. [#1275](https://github.com/PyO3/pyo3/pull/1275)
- Change `Debug` impl of `PyErr` to output more helpful information (acquiring the GIL if necessary). [#1275](https://github.com/PyO3/pyo3/pull/1275)
- Rename `PyTypeInfo::is_instance` and `PyTypeInfo::is_exact_instance` to `PyTypeInfo::is_type_of` and `PyTypeInfo::is_exact_type_of`. [#1278](https://github.com/PyO3/pyo3/pull/1278)
- Optimize `PyAny::call0`, `Py::call0` and `PyAny::call_method0` and `Py::call_method0` on Python 3.9 and up. [#1287](https://github.com/PyO3/pyo3/pull/1285)
- Require double-quotes for pyclass name argument e.g `#[pyclass(name = "MyClass")]`. [#1303](https://github.com/PyO3/pyo3/pull/1303)

### Deprecated
- Deprecate `Python::is_instance`, `Python::is_subclass`, `Python::release`, and `Python::xdecref`. [#1292](https://github.com/PyO3/pyo3/pull/1292)

### Removed
- Remove deprecated ffi definitions `PyUnicode_AsUnicodeCopy`, `PyUnicode_GetMax`, `_Py_CheckRecursionLimit`, `PyObject_AsCharBuffer`, `PyObject_AsReadBuffer`, `PyObject_CheckReadBuffer` and `PyObject_AsWriteBuffer`, which will be removed in Python 3.10. [#1217](https://github.com/PyO3/pyo3/pull/1217)
- Remove unused `python3` feature. [#1235](https://github.com/PyO3/pyo3/pull/1235)

### Fixed
- Fix missing field in `PyCodeObject` struct (`co_posonlyargcount`) - caused invalid access to other fields in Python >3.7. [#1260](https://github.com/PyO3/pyo3/pull/1260)
- Fix building for `x86_64-unknown-linux-musl` target from `x86_64-unknown-linux-gnu` host. [#1267](https://github.com/PyO3/pyo3/pull/1267)
- Fix `#[text_signature]` interacting badly with rust `r#raw_identifiers`. [#1286](https://github.com/PyO3/pyo3/pull/1286)
- Fix FFI definitions for `PyObject_Vectorcall` and `PyVectorcall_Call`. [#1287](https://github.com/PyO3/pyo3/pull/1285)
- Fix building with Anaconda python inside a virtualenv. [#1290](https://github.com/PyO3/pyo3/pull/1290)
- Fix definition of opaque FFI types. [#1312](https://github.com/PyO3/pyo3/pull/1312)
- Fix using custom error type in pyclass `#[new]` methods. [#1319](https://github.com/PyO3/pyo3/pull/1319)

## [0.12.4] - 2020-11-28
### Fixed
- Fix reference count bug in implementation of `From<Py<T>>` for `PyObject`, a regression introduced in PyO3 0.12. [#1297](https://github.com/PyO3/pyo3/pull/1297)

## [0.12.3] - 2020-10-12
### Fixed
- Fix support for Rust versions 1.39 to 1.44, broken by an incorrect internal update to paste 1.0 which was done in PyO3 0.12.2. [#1234](https://github.com/PyO3/pyo3/pull/1234)

## [0.12.2] - 2020-10-12
### Added
- Add support for keyword-only arguments without default values in `#[pyfunction]`. [#1209](https://github.com/PyO3/pyo3/pull/1209)
- Add `Python::check_signals()` as a safe a wrapper for `PyErr_CheckSignals()`. [#1214](https://github.com/PyO3/pyo3/pull/1214)

### Fixed
- Fix invalid document for protocol methods. [#1169](https://github.com/PyO3/pyo3/pull/1169)
- Hide docs of PyO3 private implementation details in `pyo3::class::methods`. [#1169](https://github.com/PyO3/pyo3/pull/1169)
- Fix unnecessary rebuild on PATH changes when the python interpreter is provided by PYO3_PYTHON. [#1231](https://github.com/PyO3/pyo3/pull/1231)

## [0.12.1] - 2020-09-16
### Fixed
- Fix building for a 32-bit Python on 64-bit Windows with a 64-bit Rust toolchain. [#1179](https://github.com/PyO3/pyo3/pull/1179)
- Fix building on platforms where `c_char` is `u8`. [#1182](https://github.com/PyO3/pyo3/pull/1182)

## [0.12.0] - 2020-09-12
### Added
- Add FFI definitions `Py_FinalizeEx`, `PyOS_getsig`, and `PyOS_setsig`. [#1021](https://github.com/PyO3/pyo3/pull/1021)
- Add `PyString::to_str` for accessing `PyString` as `&str`. [#1023](https://github.com/PyO3/pyo3/pull/1023)
- Add `Python::with_gil` for executing a closure with the Python GIL. [#1037](https://github.com/PyO3/pyo3/pull/1037)
- Add type information to failures in `PyAny::downcast()`. [#1050](https://github.com/PyO3/pyo3/pull/1050)
- Implement `Debug` for `PyIterator`. [#1051](https://github.com/PyO3/pyo3/pull/1051)
- Add `PyBytes::new_with` and `PyByteArray::new_with` for initialising `bytes` and `bytearray` objects using a closure. [#1074](https://github.com/PyO3/pyo3/pull/1074)
- Add `#[derive(FromPyObject)]` macro for enums and structs. [#1065](https://github.com/PyO3/pyo3/pull/1065)
- Add `Py::as_ref` and `Py::into_ref` for converting `Py<T>` to `&T`. [#1098](https://github.com/PyO3/pyo3/pull/1098)
- Add ability to return `Result` types other than `PyResult` from `#[pyfunction]`, `#[pymethod]` and `#[pyproto]` functions. [#1106](https://github.com/PyO3/pyo3/pull/1118).
- Implement `ToPyObject`, `IntoPy`, and `FromPyObject` for [hashbrown](https://crates.io/crates/hashbrown)'s `HashMap` and `HashSet` types (requires the `hashbrown` feature). [#1114](https://github.com/PyO3/pyo3/pull/1114)
- Add `#[pyfunction(pass_module)]` and `#[pyfn(pass_module)]` to pass the module object as the first function argument. [#1143](https://github.com/PyO3/pyo3/pull/1143)
- Add `PyModule::add_function` and `PyModule::add_submodule` as typed alternatives to `PyModule::add_wrapped`. [#1143](https://github.com/PyO3/pyo3/pull/1143)
- Add native `PyCFunction` and `PyFunction` types. [#1163](https://github.com/PyO3/pyo3/pull/1163)

### Changed
- Rework exception types: [#1024](https://github.com/PyO3/pyo3/pull/1024) [#1115](https://github.com/PyO3/pyo3/pull/1115)
  - Rename exception types from e.g. `RuntimeError` to `PyRuntimeError`. The old names continue to exist but are deprecated.
  - Exception objects are now accessible as `&T` or `Py<T>`, just like other Python-native types.
  - Rename `PyException::py_err()` to `PyException::new_err()`.
  - Rename `PyUnicodeDecodeErr::new_err()` to `PyUnicodeDecodeErr::new()`.
  - Remove `PyStopIteration::stop_iteration()`.
- Require `T: Send` for the return value `T` of `Python::allow_threads`. [#1036](https://github.com/PyO3/pyo3/pull/1036)
- Rename `PYTHON_SYS_EXECUTABLE` to `PYO3_PYTHON`. The old name will continue to work (undocumented) but will be removed in a future release. [#1039](https://github.com/PyO3/pyo3/pull/1039)
- Remove `unsafe` from signature of `PyType::as_type_ptr`. [#1047](https://github.com/PyO3/pyo3/pull/1047)
- Change return type of `PyIterator::from_object` to `PyResult<PyIterator>` (was `Result<PyIterator, PyDowncastError>`). [#1051](https://github.com/PyO3/pyo3/pull/1051)
- `IntoPy` is no longer implied by `FromPy`. [#1063](https://github.com/PyO3/pyo3/pull/1063)
- Change `PyObject` to be a type alias for `Py<PyAny>`. [#1063](https://github.com/PyO3/pyo3/pull/1063)
- Rework `PyErr` to be compatible with the `std::error::Error` trait: [#1067](https://github.com/PyO3/pyo3/pull/1067) [#1115](https://github.com/PyO3/pyo3/pull/1115)
  - Implement `Display`, `Error`, `Send` and `Sync` for `PyErr` and `PyErrArguments`.
  - Add `PyErr::instance()` for accessing `PyErr` as `&PyBaseException`.
  - `PyErr`'s fields are now an implementation detail. The equivalent values can be accessed with `PyErr::ptype()`, `PyErr::pvalue()` and `PyErr::ptraceback()`.
  - Change receiver of `PyErr::print()` and `PyErr::print_and_set_sys_last_vars()` to `&self` (was `self`).
  - Remove `PyErrValue`, `PyErr::from_value`, `PyErr::into_normalized()`, and `PyErr::normalize()`.
  - Remove `PyException::into()`.
  - Remove `Into<PyResult<T>>` for `PyErr` and `PyException`.
- Change methods generated by `#[pyproto]` to return `NotImplemented` if Python should try a reversed operation. #[1072](https://github.com/PyO3/pyo3/pull/1072)
- Change argument to `PyModule::add` to `impl IntoPy<PyObject>` (was `impl ToPyObject`). #[1124](https://github.com/PyO3/pyo3/pull/1124)

### Removed
- Remove many exception and `PyErr` APIs; see the "changed" section above. [#1024](https://github.com/PyO3/pyo3/pull/1024) [#1067](https://github.com/PyO3/pyo3/pull/1067) [#1115](https://github.com/PyO3/pyo3/pull/1115)
- Remove `PyString::to_string` (use new `PyString::to_str`). [#1023](https://github.com/PyO3/pyo3/pull/1023)
- Remove `PyString::as_bytes`. [#1023](https://github.com/PyO3/pyo3/pull/1023)
- Remove `Python::register_any`. [#1023](https://github.com/PyO3/pyo3/pull/1023)
- Remove `GILGuard::acquire` from the public API. Use `Python::acquire_gil` or `Python::with_gil`. [#1036](https://github.com/PyO3/pyo3/pull/1036)
- Remove the `FromPy` trait. [#1063](https://github.com/PyO3/pyo3/pull/1063)
- Remove the `AsPyRef` trait. [#1098](https://github.com/PyO3/pyo3/pull/1098)

### Fixed
- Correct FFI definitions `Py_SetProgramName` and `Py_SetPythonHome` to take `*const` arguments (was `*mut`). [#1021](https://github.com/PyO3/pyo3/pull/1021)
- Fix `FromPyObject` for `num_bigint::BigInt` for Python objects with an `__index__` method. [#1027](https://github.com/PyO3/pyo3/pull/1027)
- Correct FFI definition `_PyLong_AsByteArray` to take `*mut c_uchar` argument (was `*const c_uchar`). [#1029](https://github.com/PyO3/pyo3/pull/1029)
- Fix segfault with `#[pyclass(dict, unsendable)]`. [#1058](https://github.com/PyO3/pyo3/pull/1058) [#1059](https://github.com/PyO3/pyo3/pull/1059)
- Fix using `&Self` as an argument type for functions in a `#[pymethods]` block. [#1071](https://github.com/PyO3/pyo3/pull/1071)
- Fix best-effort build against PyPy 3.6. [#1092](https://github.com/PyO3/pyo3/pull/1092)
- Fix many cases of lifetime elision in `#[pyproto]` implementations. [#1093](https://github.com/PyO3/pyo3/pull/1093)
- Fix detection of Python build configuration when cross-compiling. [#1095](https://github.com/PyO3/pyo3/pull/1095)
- Always link against libpython on android with the `extension-module` feature. [#1095](https://github.com/PyO3/pyo3/pull/1095)
- Fix the `+` operator not trying `__radd__` when both `__add__` and `__radd__`  are defined in `PyNumberProtocol` (and similar for all other reversible operators). [#1107](https://github.com/PyO3/pyo3/pull/1107)
- Fix building with Anaconda python. [#1175](https://github.com/PyO3/pyo3/pull/1175)

## [0.11.1] - 2020-06-30
### Added
- `#[pyclass(unsendable)]`. [#1009](https://github.com/PyO3/pyo3/pull/1009)

### Changed
- Update `parking_lot` dependency to `0.11`. [#1010](https://github.com/PyO3/pyo3/pull/1010)

## [0.11.0] - 2020-06-28
### Added
- Support stable versions of Rust (>=1.39). [#969](https://github.com/PyO3/pyo3/pull/969)
- Add FFI definition `PyObject_AsFileDescriptor`. [#938](https://github.com/PyO3/pyo3/pull/938)
- Add `PyByteArray::data`, `PyByteArray::as_bytes`, and `PyByteArray::as_bytes_mut`. [#967](https://github.com/PyO3/pyo3/pull/967)
- Add `GILOnceCell` to use in situations where `lazy_static` or `once_cell` can deadlock. [#975](https://github.com/PyO3/pyo3/pull/975)
- Add `Py::borrow`, `Py::borrow_mut`, `Py::try_borrow`, and `Py::try_borrow_mut` for accessing `#[pyclass]` values. [#976](https://github.com/PyO3/pyo3/pull/976)
- Add `IterNextOutput` and `IterANextOutput` for returning from `__next__` / `__anext__`. [#997](https://github.com/PyO3/pyo3/pull/997)

### Changed
- Simplify internals of `#[pyo3(get)]` attribute. (Remove the hidden API `GetPropertyValue`.) [#934](https://github.com/PyO3/pyo3/pull/934)
- Call `Py_Finalize` at exit to flush buffers, etc. [#943](https://github.com/PyO3/pyo3/pull/943)
- Add type parameter to PyBuffer. #[951](https://github.com/PyO3/pyo3/pull/951)
- Require `Send` bound for `#[pyclass]`. [#966](https://github.com/PyO3/pyo3/pull/966)
- Add `Python` argument to most methods on `PyObject` and `Py<T>` to ensure GIL safety. [#970](https://github.com/PyO3/pyo3/pull/970)
- Change signature of `PyTypeObject::type_object()` - now takes `Python` argument and returns `&PyType`. [#970](https://github.com/PyO3/pyo3/pull/970)
- Change return type of `PyTuple::slice()` and `PyTuple::split_from()` from `Py<PyTuple>` to `&PyTuple`. [#970](https://github.com/PyO3/pyo3/pull/970)
- Change return type of `PyTuple::as_slice` to `&[&PyAny]`. [#971](https://github.com/PyO3/pyo3/pull/971)
- Rename `PyTypeInfo::type_object` to `type_object_raw`, and add `Python` argument. [#975](https://github.com/PyO3/pyo3/pull/975)
- Update `num-complex` optional dependendency from `0.2` to `0.3`. [#977](https://github.com/PyO3/pyo3/pull/977)
- Update `num-bigint` optional dependendency from `0.2` to `0.3`. [#978](https://github.com/PyO3/pyo3/pull/978)
- `#[pyproto]` is re-implemented without specialization. [#961](https://github.com/PyO3/pyo3/pull/961)
- `PyClassAlloc::alloc` is renamed to `PyClassAlloc::new`. [#990](https://github.com/PyO3/pyo3/pull/990)
- `#[pyproto]` methods can now have return value `T` or `PyResult<T>` (previously only `PyResult<T>` was supported). [#996](https://github.com/PyO3/pyo3/pull/996)
- `#[pyproto]` methods can now skip annotating the return type if it is `()`. [#998](https://github.com/PyO3/pyo3/pull/998)

### Removed
- Remove `ManagedPyRef` (unused, and needs specialization) [#930](https://github.com/PyO3/pyo3/pull/930)

### Fixed
- Fix passing explicit `None` to `Option<T>` argument `#[pyfunction]` with a default value. [#936](https://github.com/PyO3/pyo3/pull/936)
- Fix `PyClass.__new__`'s not respecting subclasses when inherited by a Python class. [#990](https://github.com/PyO3/pyo3/pull/990)
- Fix returning `Option<T>` from `#[pyproto]` methods. [#996](https://github.com/PyO3/pyo3/pull/996)
- Fix accepting `PyRef<Self>` and `PyRefMut<Self>` to `#[getter]` and `#[setter]` methods. [#999](https://github.com/PyO3/pyo3/pull/999)

## [0.10.1] - 2020-05-14
### Fixed
- Fix deadlock in `Python::acquire_gil()` after dropping a `PyObject` or `Py<T>`. [#924](https://github.com/PyO3/pyo3/pull/924)

## [0.10.0] - 2020-05-13
### Added
- Add FFI definition `_PyDict_NewPresized`. [#849](https://github.com/PyO3/pyo3/pull/849)
- Implement `IntoPy<PyObject>` for `HashSet` and `BTreeSet`. [#864](https://github.com/PyO3/pyo3/pull/864)
- Add `PyAny::dir` method. [#886](https://github.com/PyO3/pyo3/pull/886)
- Gate macros behind a `macros` feature (enabled by default). [#897](https://github.com/PyO3/pyo3/pull/897)
- Add ability to define class attributes using `#[classattr]` on functions in `#[pymethods]`. [#905](https://github.com/PyO3/pyo3/pull/905)
- Implement `Clone` for `PyObject` and `Py<T>`. [#908](https://github.com/PyO3/pyo3/pull/908)
- Implement `Deref<Target = PyAny>` for all builtin types. (`PyList`, `PyTuple`, `PyDict` etc.) [#911](https://github.com/PyO3/pyo3/pull/911)
- Implement `Deref<Target = PyAny>` for `PyCell<T>`. [#911](https://github.com/PyO3/pyo3/pull/911)
- Add `#[classattr]` support for associated constants in `#[pymethods]`. [#914](https://github.com/PyO3/pyo3/pull/914)

### Changed
- Panics will now be raised as a Python `PanicException`. [#797](https://github.com/PyO3/pyo3/pull/797)
- Change `PyObject` and `Py<T>` reference counts to decrement immediately upon drop when the GIL is held. [#851](https://github.com/PyO3/pyo3/pull/851)
- Allow `PyIterProtocol` methods to use either `PyRef` or `PyRefMut` as the receiver type. [#856](https://github.com/PyO3/pyo3/pull/856)
- Change the implementation of `FromPyObject` for `Py<T>` to apply to a wider range of `T`, including all `T: PyClass`. [#880](https://github.com/PyO3/pyo3/pull/880)
- Move all methods from the `ObjectProtocol` trait to the `PyAny` struct. [#911](https://github.com/PyO3/pyo3/pull/911)
- Remove need for `#![feature(specialization)]` in crates depending on PyO3. [#917](https://github.com/PyO3/pyo3/pull/917)

### Removed
- Remove `PyMethodsProtocol` trait. [#889](https://github.com/PyO3/pyo3/pull/889)
- Remove `num-traits` dependency. [#895](https://github.com/PyO3/pyo3/pull/895)
- Remove `ObjectProtocol` trait. [#911](https://github.com/PyO3/pyo3/pull/911)
- Remove `PyAny::None`. Users should use `Python::None` instead. [#911](https://github.com/PyO3/pyo3/pull/911)
- Remove all `*ProtocolImpl` traits. [#917](https://github.com/PyO3/pyo3/pull/917)

### Fixed
- Fix support for `__radd__` and other `__r*__` methods as implementations for Python mathematical operators. [#839](https://github.com/PyO3/pyo3/pull/839)
- Fix panics during garbage collection when traversing objects that were already mutably borrowed. [#855](https://github.com/PyO3/pyo3/pull/855)
- Prevent `&'static` references to Python objects as arguments to `#[pyfunction]` and `#[pymethods]`. [#869](https://github.com/PyO3/pyo3/pull/869)
- Fix lifetime safety bug with `AsPyRef::as_ref`. [#876](https://github.com/PyO3/pyo3/pull/876)
- Fix `#[pyo3(get)]` attribute on `Py<T>` fields. [#880](https://github.com/PyO3/pyo3/pull/880)
- Fix segmentation faults caused by functions such as `PyList::get_item` returning borrowed objects when it was not safe to do so. [#890](https://github.com/PyO3/pyo3/pull/890)
- Fix segmentation faults caused by nested `Python::acquire_gil` calls creating dangling references. [#893](https://github.com/PyO3/pyo3/pull/893)
- Fix segmentatation faults when a panic occurs during a call to `Python::allow_threads`. [#912](https://github.com/PyO3/pyo3/pull/912)

## [0.9.2] - 2020-04-09
### Added
- `FromPyObject` implementations for `HashSet` and `BTreeSet`. [#842](https://github.com/PyO3/pyo3/pull/842)

### Fixed
- Correctly detect 32bit architecture. [#830](https://github.com/PyO3/pyo3/pull/830)

## [0.9.1] - 2020-03-23
### Fixed
- Error messages for `#[pyclass]`. [#826](https://github.com/PyO3/pyo3/pull/826)
- `FromPyObject` implementation for `PySequence`. [#827](https://github.com/PyO3/pyo3/pull/827)

## [0.9.0] - 2020-03-19
### Added
- `PyCell`, which has RefCell-like features. [#770](https://github.com/PyO3/pyo3/pull/770)
- `PyClass`, `PyLayout`, `PyClassInitializer`. [#683](https://github.com/PyO3/pyo3/pull/683)
- Implemented `IntoIterator` for `PySet` and `PyFrozenSet`. [#716](https://github.com/PyO3/pyo3/pull/716)
- `FromPyObject` is now automatically implemented for `T: Clone` pyclasses. [#730](https://github.com/PyO3/pyo3/pull/730)
- `#[pyo3(get)]` and `#[pyo3(set)]` will now use the Rust doc-comment from the field for the Python property. [#755](https://github.com/PyO3/pyo3/pull/755)
- `#[setter]` functions may now take an argument of `Pyo3::Python`. [#760](https://github.com/PyO3/pyo3/pull/760)
- `PyTypeInfo::BaseLayout` and `PyClass::BaseNativeType`. [#770](https://github.com/PyO3/pyo3/pull/770)
- `PyDowncastImpl`. [#770](https://github.com/PyO3/pyo3/pull/770)
- Implement `FromPyObject` and `IntoPy<PyObject>` traits for arrays (up to 32). [#778](https://github.com/PyO3/pyo3/pull/778)
- `migration.md` and `types.md` in the guide. [#795](https://github.com/PyO3/pyo3/pull/795), #[802](https://github.com/PyO3/pyo3/pull/802)
- `ffi::{_PyBytes_Resize, _PyDict_Next, _PyDict_Contains, _PyDict_GetDictPtr}`. #[820](https://github.com/PyO3/pyo3/pull/820)

### Changed
- `#[new]` does not take `PyRawObject` and can return `Self`. [#683](https://github.com/PyO3/pyo3/pull/683)
- The blanket implementations for `FromPyObject` for `&T` and `&mut T` are no longer specializable. Implement `PyTryFrom` for your type to control the behavior of `FromPyObject::extract()` for your types. [#713](https://github.com/PyO3/pyo3/pull/713)
- The implementation for `IntoPy<U> for T` where `U: FromPy<T>` is no longer specializable. Control the behavior of this via the implementation of `FromPy`. [#713](https://github.com/PyO3/pyo3/pull/713)
- Use `parking_lot::Mutex` instead of `spin::Mutex`. [#734](https://github.com/PyO3/pyo3/pull/734)
- Bumped minimum Rust version to `1.42.0-nightly 2020-01-21`. [#761](https://github.com/PyO3/pyo3/pull/761)
- `PyRef` and `PyRefMut` are renewed for `PyCell`. [#770](https://github.com/PyO3/pyo3/pull/770)
- Some new FFI functions for Python 3.8. [#784](https://github.com/PyO3/pyo3/pull/784)
- `PyAny` is now on the top level module and prelude. [#816](https://github.com/PyO3/pyo3/pull/816)

### Removed
- `PyRawObject`. [#683](https://github.com/PyO3/pyo3/pull/683)
- `PyNoArgsFunction`. [#741](https://github.com/PyO3/pyo3/pull/741)
- `initialize_type()`. To set the module name for a `#[pyclass]`, use the `module` argument to the macro. #[751](https://github.com/PyO3/pyo3/pull/751)
- `AsPyRef::as_mut/with/with_mut/into_py/into_mut_py`. [#770](https://github.com/PyO3/pyo3/pull/770)
- `PyTryFrom::try_from_mut/try_from_mut_exact/try_from_mut_unchecked`. [#770](https://github.com/PyO3/pyo3/pull/770)
- `Python::mut_from_owned_ptr/mut_from_borrowed_ptr`. [#770](https://github.com/PyO3/pyo3/pull/770)
- `ObjectProtocol::get_base/get_mut_base`. [#770](https://github.com/PyO3/pyo3/pull/770)

### Fixed
- Fixed unsoundness of subclassing. [#683](https://github.com/PyO3/pyo3/pull/683).
- Clear error indicator when the exception is handled on the Rust side. [#719](https://github.com/PyO3/pyo3/pull/719)
- Usage of raw identifiers with `#[pyo3(set)]`. [#745](https://github.com/PyO3/pyo3/pull/745)
- Usage of `PyObject` with `#[pyo3(get)]`. [#760](https://github.com/PyO3/pyo3/pull/760)
- `#[pymethods]` used in conjunction with `#[cfg]`. #[769](https://github.com/PyO3/pyo3/pull/769)
- `"*"` in a `#[pyfunction()]` argument list incorrectly accepting any number of positional arguments (use `args = "*"` when this behaviour is desired). #[792](https://github.com/PyO3/pyo3/pull/792)
- `PyModule::dict`. #[809](https://github.com/PyO3/pyo3/pull/809)
- Fix the case where `DESCRIPTION` is not null-terminated. #[822](https://github.com/PyO3/pyo3/pull/822)

## [0.8.5] - 2020-01-05
### Added
- Implemented `FromPyObject` for `HashMap` and `BTreeMap`
- Support for `#[name = "foo"]` attribute for `#[pyfunction]` and in `#[pymethods]`. [#692](https://github.com/PyO3/pyo3/pull/692)

## [0.8.4] - 2019-12-14
### Added
- Support for `#[text_signature]` attribute. [#675](https://github.com/PyO3/pyo3/pull/675)

## [0.8.3] - 2019-11-23
### Removed
- `#[init]` is removed. [#658](https://github.com/PyO3/pyo3/pull/658)

### Fixed
- Now all `&Py~` types have `!Send` bound. [#655](https://github.com/PyO3/pyo3/pull/655)
- Fix a compile error raised by the stabilization of `!` type. [#672](https://github.com/PyO3/pyo3/issues/672).

## [0.8.2] - 2019-10-27
### Added
- FFI compatibility for PEP 590 Vectorcall. [#641](https://github.com/PyO3/pyo3/pull/641)

### Fixed
- Fix PySequenceProtocol::set_item. [#624](https://github.com/PyO3/pyo3/pull/624)
- Fix a corner case of BigInt::FromPyObject. [#630](https://github.com/PyO3/pyo3/pull/630)
- Fix index errors in parameter conversion. [#631](https://github.com/PyO3/pyo3/pull/631)
- Fix handling of invalid utf-8 sequences in `PyString::as_bytes`. [#639](https://github.com/PyO3/pyo3/pull/639)
and `PyString::to_string_lossy` [#642](https://github.com/PyO3/pyo3/pull/642).
- Remove `__contains__` and `__iter__` from PyMappingProtocol. [#644](https://github.com/PyO3/pyo3/pull/644)
- Fix proc-macro definition of PySetAttrProtocol. [#645](https://github.com/PyO3/pyo3/pull/645)

## [0.8.1] - 2019-10-08
### Added
- Conversion between [num-bigint](https://github.com/rust-num/num-bigint) and Python int. [#608](https://github.com/PyO3/pyo3/pull/608)

### Fixed
- Make sure the right Python interpreter is used in OSX builds. [#604](https://github.com/PyO3/pyo3/pull/604)
- Patch specialization being broken by Rust 1.40. [#614](https://github.com/PyO3/pyo3/issues/614)
- Fix a segfault around PyErr. [#597](https://github.com/PyO3/pyo3/pull/597)

## [0.8.0] - 2019-09-16
### Added
- `module` argument to `pyclass` macro. [#499](https://github.com/PyO3/pyo3/pull/499)
- `py_run!` macro [#512](https://github.com/PyO3/pyo3/pull/512)
- Use existing fields and methods before calling custom __getattr__. [#505](https://github.com/PyO3/pyo3/pull/505)
- `PyBytes` can now be indexed just like `Vec<u8>`
- Implement `IntoPy<PyObject>` for `PyRef` and `PyRefMut`.

### Changed
- Implementing the Using the `gc` parameter for `pyclass` (e.g. `#[pyclass(gc)]`) without implementing the `class::PyGCProtocol` trait is now a compile-time error. Failing to implement this trait could lead to segfaults. [#532](https://github.com/PyO3/pyo3/pull/532)
- `PyByteArray::data` has been replaced with `PyDataArray::to_vec` because returning a `&[u8]` is unsound. (See [this comment](https://github.com/PyO3/pyo3/issues/373#issuecomment-512332696) for a great write-up for why that was unsound)
- Replace `mashup` with `paste`.
- `GILPool` gained a `Python` marker to prevent it from being misused to release Python objects without the GIL held.

### Removed
- `IntoPyObject` was replaced with `IntoPy<PyObject>`
- `#[pyclass(subclass)]` is hidden a `unsound-subclass` feature because it's causing segmentation faults.

### Fixed
- More readable error message for generics in pyclass [#503](https://github.com/PyO3/pyo3/pull/503)

## [0.7.0] - 2019-05-26
### Added
- PyPy support by omerbenamram in [#393](https://github.com/PyO3/pyo3/pull/393)
- Have `PyModule` generate an index of its members (`__all__` list).
- Allow `slf: PyRef<T>` for pyclass(#419)
- Allow to use lifetime specifiers in `pymethods`
- Add `marshal` module. [#460](https://github.com/PyO3/pyo3/pull/460)

### Changed
- `Python::run` returns `PyResult<()>` instead of `PyResult<&PyAny>`.
- Methods decorated with `#[getter]` and `#[setter]` can now omit wrapping the
   result type in `PyResult` if they don't raise exceptions.

### Fixed
- `type_object::PyTypeObject` has been marked unsafe because breaking the contract `type_object::PyTypeObject::init_type` can lead to UB.
- Fixed automatic derive of `PySequenceProtocol` implementation in [#423](https://github.com/PyO3/pyo3/pull/423).
- Capitalization & better wording to README.md.
- Docstrings of properties is now properly set using the doc of the `#[getter]` method.
- Fixed issues with `pymethods` crashing on doc comments containing double quotes.
- `PySet::new` and `PyFrozenSet::new` now return `PyResult<&Py[Frozen]Set>`; exceptions are raised if
   the items are not hashable.
- Fixed building using `venv` on Windows.
- `PyTuple::new` now returns `&PyTuple` instead of `Py<PyTuple>`.
- Fixed several issues with argument parsing; notable, the `*args` and `**kwargs`
   tuple/dict now doesn't contain arguments that are otherwise assigned to parameters.

## [0.6.0] - 2019-03-28
### Regressions
- Currently, [#341](https://github.com/PyO3/pyo3/issues/341) causes `cargo test` to fail with weird linking errors when the `extension-module` feature is activated. For now you can work around this by making the `extension-module` feature optional and running the tests with `cargo test --no-default-features`:

```toml
[dependencies.pyo3]
version = "0.6.0"

[features]
extension-module = ["pyo3/extension-module"]
default = ["extension-module"]
```

### Added
- Added a `wrap_pymodule!` macro similar to the existing `wrap_pyfunction!` macro. Only available on python 3
- Added support for cross compiling (e.g. to arm v7) by mtp401 in [#327](https://github.com/PyO3/pyo3/pull/327). See the "Cross Compiling" section in the "Building and Distribution" chapter of the guide for more details.
- The `PyRef` and `PyRefMut` types, which allow to differentiate between an instance of a rust struct on the rust heap and an instance that is embedded inside a python object. By kngwyu in [#335](https://github.com/PyO3/pyo3/pull/335)
- Added `FromPy<T>` and `IntoPy<T>` which are equivalent to `From<T>` and `Into<T>` except that they require a gil token.
- Added `ManagedPyRef`, which should eventually replace `ToBorrowedObject`.

### Changed
- Renamed `PyObjectRef` to `PyAny` in #388
- Renamed `add_function` to `add_wrapped` as it now also supports modules.
- Renamed `#[pymodinit]` to `#[pymodule]`
- `py.init(|| value)` becomes `Py::new(value)`
- `py.init_ref(|| value)` becomes `PyRef::new(value)`
- `py.init_mut(|| value)` becomes `PyRefMut::new(value)`.
- `PyRawObject::init` is now infallible, e.g. it returns `()` instead of `PyResult<()>`.
- Renamed `py_exception!` to `create_exception!` and refactored the error macros.
- Renamed `wrap_function!` to `wrap_pyfunction!`
- Renamed `#[prop(get, set)]` to `#[pyo3(get, set)]`
- `#[pyfunction]` now supports the same arguments as `#[pyfn()]`
- Some macros now emit proper spanned errors instead of panics.
- Migrated to the 2018 edition
- `crate::types::exceptions` moved to `crate::exceptions`
- Replace `IntoPyTuple` with `IntoPy<Py<PyTuple>>`.
- `IntoPyPointer` and `ToPyPointer` moved into the crate root.
- `class::CompareOp` moved into `class::basic::CompareOp`
- PyTypeObject is now a direct subtrait PyTypeCreate, removing the old cyclical implementation in [#350](https://github.com/PyO3/pyo3/pull/350)
- Add `PyList::{sort, reverse}` by chr1sj0nes in [#357](https://github.com/PyO3/pyo3/pull/357) and [#358](https://github.com/PyO3/pyo3/pull/358)
- Renamed the `typeob` module to `type_object`

### Removed
- `PyToken` was removed due to unsoundness (See [#94](https://github.com/PyO3/pyo3/issues/94)).
- Removed the unnecessary type parameter from `PyObjectAlloc`
- `NoArgs`. Just use an empty tuple
- `PyObjectWithGIL`. `PyNativeType` is sufficient now that PyToken is removed.

### Fixed
- A soudness hole where every instances of a `#[pyclass]` struct was considered to be part of a python object, even though you can create instances that are not part of the python heap. This was fixed through `PyRef` and `PyRefMut`.
- Fix kwargs support in [#328](https://github.com/PyO3/pyo3/pull/328).
- Add full support for `__dict__` in [#403](https://github.com/PyO3/pyo3/pull/403).

## [0.5.3] - 2019-01-04
### Fixed
- Fix memory leak in ArrayList by kngwyu [#316](https://github.com/PyO3/pyo3/pull/316)

## [0.5.2] - 2018-11-25
### Fixed
- Fix undeterministic segfaults when creating many objects by kngwyu in [#281](https://github.com/PyO3/pyo3/pull/281)

## [0.5.1] - 2018-11-24
Yanked

## [0.5.0] - 2018-11-11
### Added
- `#[pyclass]` objects can now be returned from rust functions
- `PyComplex` by kngwyu in [#226](https://github.com/PyO3/pyo3/pull/226)
- `PyDict::from_sequence()`, equivalent to `dict([(key, val), ...])`
- Bindings for the `datetime` standard library types: `PyDate`, `PyTime`, `PyDateTime`, `PyTzInfo`, `PyDelta` with associated `ffi` types, by pganssle [#200](https://github.com/PyO3/pyo3/pull/200).
- `PyString`, `PyUnicode`, and `PyBytes` now have an `as_bytes()` method that returns `&[u8]`.
- `PyObjectProtocol::get_type_ptr()` by ijl in [#242](https://github.com/PyO3/pyo3/pull/242)

### Changed
- Removes the types from the root module and the prelude. They now live in `pyo3::types` instead.
- All exceptions are consturcted with `py_err` instead of `new`, as they return `PyErr` and not `Self`.
- `as_mut` and friends take and `&mut self` instead of `&self`
- `ObjectProtocol::call` now takes an `Option<&PyDict>` for the kwargs instead of an `IntoPyDictPointer`.
- `IntoPyDictPointer` was replace by `IntoPyDict` which doesn't convert `PyDict` itself anymore and returns a `PyDict` instead of `*mut PyObject`.
- `PyTuple::new` now takes an `IntoIterator` instead of a slice
- Updated to syn 0.15
- Splitted `PyTypeObject` into `PyTypeObject` without the create method and `PyTypeCreate` with requires `PyObjectAlloc<Self> + PyTypeInfo + Sized`.
- Ran `cargo edition --fix` which prefixed path with `crate::` for rust 2018
- Renamed `async` to `pyasync` as async will be a keyword in the 2018 edition.
- Starting to use `NonNull<*mut PyObject>` for Py and PyObject by ijl [#260](https://github.com/PyO3/pyo3/pull/260)

### Removed
- Removed most entries from the prelude. The new prelude is small and clear.
- Slowly removing specialization uses
- `PyString`, `PyUnicode`, and `PyBytes` no longer have a `data()` method
 (replaced by `as_bytes()`) and `PyStringData` has been removed.
- The pyobject_extract macro

### Fixed
- Added an explanation that the GIL can temporarily be released even while holding a GILGuard.
- Lots of clippy errors
- Fix segfault on calling an unknown method on a PyObject
- Work around a [bug](https://github.com/rust-lang/rust/issues/55380) in the rust compiler by kngwyu [#252](https://github.com/PyO3/pyo3/pull/252)
- Fixed a segfault with subclassing pyo3 create classes and using `__class__` by kngwyu [#263](https://github.com/PyO3/pyo3/pull/263)

## [0.4.1] - 2018-08-20
### Changed
- PyTryFrom's error is always to `PyDowncastError`

### Fixed
- Fixed compilation on nightly since `use_extern_macros` was stabilized

### Removed
- The pyobject_downcast macro

## [0.4.0] - 2018-07-30
### Changed
- Merged both examples into one
- Rustfmt all the things :heavy_check_mark:
- Switched to [Keep a Changelog](http://keepachangelog.com/en/1.0.0/)

### Removed
- Conversions from tuples to PyDict due to [rust-lang/rust#52050](https://github.com/rust-lang/rust/issues/52050)

## [0.3.2] - 2018-07-22
### Changed
- Replaced `concat_idents` with mashup

## [0.3.1] - 2018-07-18
### Fixed
- Fixed scoping bug in pyobject_native_type that would break rust-numpy

## [0.3.0] - 2018-07-18
### Added
- A few internal macros became part of the public api ([#155](https://github.com/PyO3/pyo3/pull/155), [#186](https://github.com/PyO3/pyo3/pull/186))
- Always clone in getters. This allows using the get-annotation on all Clone-Types

### Changed
- Upgraded to syn 0.14 which means much better error messages :tada:
- 128 bit integer support by [kngwyu](https://github.com/kngwyu) ([#137](https://github.com/PyO3/pyo3/pull/173))
- `proc_macro` has been stabilized on nightly ([rust-lang/rust#52081](https://github.com/rust-lang/rust/pull/52081)). This means that we can remove the `proc_macro` feature, but now we need the `use_extern_macros` from the 2018 edition instead.
- All proc macro are now prefixed with `py` and live in the prelude. This means you can use `#[pyclass]`, `#[pymethods]`, `#[pyproto]`, `#[pyfunction]` and `#[pymodinit]` directly, at least after a `use pyo3::prelude::*`. They were also moved into a module called `proc_macro`. You shouldn't use `#[pyo3::proc_macro::pyclass]` or other longer paths in attributes because `proc_macro_path_invoc` isn't going to be stabilized soon.
- Renamed the `base` option in the `pyclass` macro to `extends`.
- `#[pymodinit]` uses the function name as module name, unless the name is overrriden with `#[pymodinit(name)]`
- The guide is now properly versioned.

## [0.2.7] - 2018-05-18
### Fixed
- Fix nightly breakage with proc_macro_path

## [0.2.6] - 2018-04-03
### Fixed
- Fix compatibility with TryFrom trait #137

## [0.2.5] - 2018-02-21
### Added
- CPython 3.7 support

### Fixed
- Embedded CPython 3.7b1 crashes on initialization #110
- Generated extension functions are weakly typed #108
- call_method*() crashes when the method does not exist #113
- Allow importing exceptions from nested modules #116

## [0.2.4] - 2018-01-19
### Added
- Allow to get mutable ref from PyObject #106
- Drop `RefFromPyObject` trait
- Add Python::register_any() method

### Fixed
- Fix impl `FromPyObject` for `Py<T>`
- Mark method that work with raw pointers as unsafe #95

## [0.2.3] - 11-27-2017
### Changed
- Rustup to 1.23.0-nightly 2017-11-07

### Fixed
- Proper `c_char` usage #93

### Removed
- Remove use of now unneeded 'AsciiExt' trait

## [0.2.2] - 09-26-2017
### Changed
- Rustup to 1.22.0-nightly 2017-09-30

## [0.2.1] - 09-26-2017
### Fixed
- Fix rustc const_fn nightly breakage

## [0.2.0] - 08-12-2017
### Added
- Added inheritance support #15
- Added weakref support #56
- Added subclass support #64
- Added `self.__dict__` supoort #68
- Added `pyo3::prelude` module #70
- Better `Iterator` support for PyTuple, PyList, PyDict #75
- Introduce IntoPyDictPointer similar to IntoPyTuple #69

### Changed
- Allow to add gc support without implementing PyGCProtocol #57
- Refactor `PyErr` implementation. Drop `py` parameter from constructor.

## [0.1.0] - 07-23-2017
### Added
- Initial release

[Unreleased]: https://github.com/pyo3/pyo3/compare/v0.13.2...HEAD
[0.13.2]: https://github.com/pyo3/pyo3/compare/v0.13.1...v0.13.2
[0.13.1]: https://github.com/pyo3/pyo3/compare/v0.13.0...v0.13.1
[0.13.0]: https://github.com/pyo3/pyo3/compare/v0.12.4...v0.13.0
[0.12.4]: https://github.com/pyo3/pyo3/compare/v0.12.3...v0.12.4
[0.12.3]: https://github.com/pyo3/pyo3/compare/v0.12.2...v0.12.3
[0.12.2]: https://github.com/pyo3/pyo3/compare/v0.12.1...v0.12.2
[0.12.1]: https://github.com/pyo3/pyo3/compare/v0.12.0...v0.12.1
[0.12.0]: https://github.com/pyo3/pyo3/compare/v0.11.1...v0.12.0
[0.11.1]: https://github.com/pyo3/pyo3/compare/v0.11.0...v0.11.1
[0.11.0]: https://github.com/pyo3/pyo3/compare/v0.10.1...v0.11.0
[0.10.1]: https://github.com/pyo3/pyo3/compare/v0.10.0...v0.10.1
[0.10.0]: https://github.com/pyo3/pyo3/compare/v0.9.2...v0.10.0
[0.9.2]: https://github.com/pyo3/pyo3/compare/v0.9.1...v0.9.2
[0.9.1]: https://github.com/pyo3/pyo3/compare/v0.9.0...v0.9.1
[0.9.0]: https://github.com/pyo3/pyo3/compare/v0.8.5...v0.9.0
[0.8.4]: https://github.com/pyo3/pyo3/compare/v0.8.4...v0.8.5
[0.8.4]: https://github.com/pyo3/pyo3/compare/v0.8.3...v0.8.4
[0.8.3]: https://github.com/pyo3/pyo3/compare/v0.8.2...v0.8.3
[0.8.2]: https://github.com/pyo3/pyo3/compare/v0.8.1...v0.8.2
[0.8.1]: https://github.com/pyo3/pyo3/compare/v0.8.0...v0.8.1
[0.8.0]: https://github.com/pyo3/pyo3/compare/v0.7.0...v0.8.0
[0.7.0]: https://github.com/pyo3/pyo3/compare/v0.6.0...v0.7.0
[0.6.0]: https://github.com/pyo3/pyo3/compare/v0.5.3...v0.6.0
[0.5.3]: https://github.com/pyo3/pyo3/compare/v0.5.2...v0.5.3
[0.5.2]: https://github.com/pyo3/pyo3/compare/v0.5.0...v0.5.2
[0.5.0]: https://github.com/pyo3/pyo3/compare/v0.4.1...v0.5.0
[0.4.1]: https://github.com/pyo3/pyo3/compare/v0.4.0...v0.4.1
[0.4.0]: https://github.com/pyo3/pyo3/compare/v0.3.2...v0.4.0
[0.3.2]: https://github.com/pyo3/pyo3/compare/v0.3.1...v0.3.2
[0.3.1]: https://github.com/pyo3/pyo3/compare/v0.3.0...v0.3.1
[0.3.0]: https://github.com/pyo3/pyo3/compare/v0.2.7...v0.3.0
[0.2.7]: https://github.com/pyo3/pyo3/compare/v0.2.6...v0.2.7
[0.2.6]: https://github.com/pyo3/pyo3/compare/v0.2.5...v0.2.6
[0.2.5]: https://github.com/pyo3/pyo3/compare/v0.2.4...v0.2.5
[0.2.4]: https://github.com/pyo3/pyo3/compare/v0.2.3...v0.2.4
[0.2.3]: https://github.com/pyo3/pyo3/compare/v0.2.2...v0.2.3
[0.2.2]: https://github.com/pyo3/pyo3/compare/v0.2.1...v0.2.2
[0.2.1]: https://github.com/pyo3/pyo3/compare/v0.2.0...v0.2.1
[0.2.0]: https://github.com/pyo3/pyo3/compare/v0.1.0...v0.2.0
[0.1.0]: https://github.com/PyO3/pyo3/tree/0.1.0<|MERGE_RESOLUTION|>--- conflicted
+++ resolved
@@ -26,11 +26,8 @@
 
 ### Fixed
 - Remove FFI definition `PyCFunction_ClearFreeList` for Python 3.9 and later. [#1425](https://github.com/PyO3/pyo3/pull/1425)
-<<<<<<< HEAD
+- `PYO3_CROSS_LIB_DIR` enviroment variable no long required when compiling for x86-64 Python from macOS arm64 and reverse. [#1428](https://github.com/PyO3/pyo3/pull/1428)
 - Fix FFI definition `_PyEval_RequestCodeExtraIndex` which took an argument of the wrong type. [#1429](https://github.com/PyO3/pyo3/pull/1429)
-=======
-- `PYO3_CROSS_LIB_DIR` enviroment variable no long required when compiling for x86-64 Python from macOS arm64 and reverse. [#1428](https://github.com/PyO3/pyo3/pull/1428)
->>>>>>> 7fa3b36e
 
 ## [0.13.2] - 2021-02-12
 ### Packaging
